<<<<<<< HEAD
"""Fetch card information from Scryfall and persist it to the local JSON store."""

from __future__ import annotations

import re
import time
from dataclasses import dataclass
from pathlib import Path
from typing import Dict, Iterable, List, Optional, Tuple
from urllib.parse import urlparse
=======
from __future__ import annotations

import os
import re
import time
from typing import Optional
>>>>>>> a3d1886f

import requests

from allthatstax.card_store import CardFaceRecord, CardRecord, CardStore, load_card_store

REQUEST_TIMEOUT = 20
SCRYFALL_ROOT = "https://api.scryfall.com"
IMAGE_VARIANTS = ("png", "large", "normal")

__all__ = ["get_cards_information"]


@dataclass
class CardListEntry:
    name: str
    set_code: str
    collector_number: str
    tags: List[str]


class CardFetchError(RuntimeError):
    """Raised when a card cannot be retrieved from Scryfall."""

    def __init__(self, message: str, entry: CardListEntry):
        super().__init__(message)
        self.entry = entry


def _slugify(text: str) -> str:
    cleaned = re.sub(r"[^a-zA-Z0-9]+", "-", text).strip("-")
    return cleaned.lower() or "card"


def _normalise_set_code(value: str) -> str:
    return value.strip().lower()


def _parse_card_list(card_list_path: Path) -> List[CardListEntry]:
    if not card_list_path.exists():
        raise FileNotFoundError(f"Card list not found: {card_list_path}")

    pattern = re.compile(r"^\s*\d+\s+(.+?)\s+\(([^)]+)\)\s+([^\s#]+)\s*(.*)$")
    entries: List[CardListEntry] = []

    with card_list_path.open("r", encoding="utf-8") as handle:
        for line in handle:
            stripped = line.strip()
            if not stripped:
                continue
            match = pattern.match(stripped)
            if not match:
                continue
            name = match.group(1).strip()
            set_code = match.group(2).strip()
            collector_number = match.group(3).strip()
            tag_blob = match.group(4) or ""
            tags = [token.strip() for token in tag_blob.split("#") if token.strip()]
            entries.append(
                CardListEntry(
                    name=name,
                    set_code=set_code,
                    collector_number=collector_number,
                    tags=tags,
                )
            )
    return entries


def _build_image_name(entry: CardListEntry, face_name: str, suffix: str) -> str:
    slug = _slugify(face_name or entry.name)
    set_code = entry.set_code.lower()
    collector = entry.collector_number.lower().replace("/", "-")
    return f"{set_code}-{collector}-{slug}{suffix}"


def _download_image(
    session: requests.Session,
    image_url: str,
    destination: Path,
    entry: CardListEntry,
    face_name: str,
    face_index: int,
) -> str:
    destination.mkdir(parents=True, exist_ok=True)
    parsed = urlparse(image_url)
    ext = ".png"
    if parsed.path:
        tail = Path(parsed.path).suffix
        if tail:
            ext = tail
    suffix = "" if face_index == 0 else f"-face{face_index+1}"
    file_name = _build_image_name(entry, face_name, suffix) + ext
    file_path = destination / file_name

    response = session.get(image_url, timeout=REQUEST_TIMEOUT)
    if response.status_code != 200:
        raise CardFetchError(
            f"Failed to download image ({response.status_code}): {image_url}", entry
        )
    file_path.write_bytes(response.content)
    return file_name


def _select_image_uri(card_payload: Dict[str, object], *, face_index: int = 0) -> Optional[str]:
    if "card_faces" in card_payload:
        faces = card_payload.get("card_faces") or []
        if 0 <= face_index < len(faces):
            face = faces[face_index] or {}
            image_map = face.get("image_uris") or {}
            for variant in IMAGE_VARIANTS:
                if variant in image_map:
                    return str(image_map[variant])
    image_map = card_payload.get("image_uris") or {}
    for variant in IMAGE_VARIANTS:
        if variant in image_map:
            return str(image_map[variant])
    return None


def _extract_face(
    card_payload: Dict[str, object],
    entry: CardListEntry,
    session: requests.Session,
    images_dir: Path,
    face_index: int,
    download_images: bool,
) -> Tuple[CardFaceRecord, Optional[str]]:
    if "card_faces" in card_payload:
        faces = card_payload.get("card_faces") or []
        face_payload = faces[face_index] if face_index < len(faces) else {}
    else:
        face_payload = card_payload

    english_name = str(face_payload.get("name") or card_payload.get("name") or "")
    mana_cost = str(face_payload.get("mana_cost") or card_payload.get("mana_cost") or "")
    card_type = str(face_payload.get("type_line") or card_payload.get("type_line") or "")
    oracle_text = str(
        face_payload.get("oracle_text") or card_payload.get("oracle_text") or ""
    )

    image_uri = _select_image_uri(card_payload, face_index=face_index)
    image_file = None

    if download_images and image_uri:
        image_file = _download_image(
            session,
            image_uri,
            images_dir,
            entry,
            english_name,
            face_index,
        )

    face_record = CardFaceRecord(
        english_name=english_name,
        chinese_name=english_name,
        image_file=image_file or "",
        mana_cost=mana_cost,
        card_type=card_type,
        description=oracle_text,
    )
    return face_record, image_file


def _determine_sort_type(card_type: str, *, default: str = "其他") -> str:
    mapping = {
        "creature": "生物",
        "artifact": "神器",
        "enchantment": "结界",
    }
    lowered = card_type.lower()
    for key, label in mapping.items():
        if key in lowered:
            return label
    return default


def _resolve_stax_key(tags: Iterable[str], stax_type_dict: Dict[str, str]) -> Optional[str]:
    for tag in tags:
        if tag in stax_type_dict:
            return tag
    return None


def _fetch_card_payload(session: requests.Session, entry: CardListEntry) -> Dict[str, object]:
    set_code = _normalise_set_code(entry.set_code)
    collector = entry.collector_number.lower()
    url = f"{SCRYFALL_ROOT}/cards/{set_code}/{collector}"
    response = session.get(url, timeout=REQUEST_TIMEOUT)
    if response.status_code == 200:
        return response.json()
    if response.status_code == 404:
        query = {
            "exact": entry.name,
            "set": set_code,
        }
        response = session.get(
            f"{SCRYFALL_ROOT}/cards/named", params=query, timeout=REQUEST_TIMEOUT
        )
        if response.status_code == 200:
            return response.json()
    raise CardFetchError(
        f"Failed to fetch card data ({response.status_code})", entry
    )


def _build_card_record(
    payload: Dict[str, object],
    entry: CardListEntry,
    stax_type_dict: Dict[str, str],
    images_dir: Path,
    session: requests.Session,
    download_images: bool,
) -> Tuple[CardRecord, int]:
    faces: List[CardFaceRecord] = []
    downloads = 0
    face_count = len(payload.get("card_faces") or [])
    if face_count:
        for index in range(face_count):
            face, image_name = _extract_face(
                payload,
                entry,
                session,
                images_dir,
                index,
                download_images,
            )
            faces.append(face)
            if image_name:
                downloads += 1
    else:
        face, image_name = _extract_face(
            payload,
            entry,
            session,
            images_dir,
            0,
            download_images,
        )
        faces.append(face)
        if image_name:
            downloads += 1

    stax_key = _resolve_stax_key(entry.tags, stax_type_dict)
    mana_raw = payload.get("cmc")
    mana_value = float(mana_raw) if mana_raw is not None else 0
    mana_value_int = int(round(mana_value))
    card_type = faces[0].card_type if faces else str(payload.get("type_line") or "")

    card_id = "-".join(
        filter(
            None,
            [
                entry.set_code.lower(),
                entry.collector_number.lower().replace("/", "-"),
                _slugify(payload.get("name", "")),
            ],
        )
    )

    record = CardRecord(
        id=card_id,
        kind="multiface" if len(faces) > 1 else "single",
        faces=faces,
        stax_type=stax_key,
        is_restricted=bool(payload.get("reserved", False)),
        legalities={
            str(key): str(value)
            for key, value in (payload.get("legalities") or {}).items()
        },
        mana_value=mana_value_int,
        sort_card_type=_determine_sort_type(card_type),
        set_code=entry.set_code,
        collector_number=entry.collector_number,
        tags=list(entry.tags),
    )
    return record, downloads


REQUEST_TIMEOUT = 15

def get_cards_information(
    image_folder_name: str,
<<<<<<< HEAD
    data_file_name: str,
    card_list_name: str,
    stax_type_dict: Dict[str, str],
    *,
    from_scratch: bool = False,
    download_images: bool = True,
) -> Dict[str, object]:
    """Fetch cards defined in ``card_list_name`` and persist them to JSON."""

    images_dir = Path(image_folder_name)
    data_path = Path(data_file_name)
    card_list_path = Path(card_list_name)

    entries = _parse_card_list(card_list_path)
    if not entries:
        raise ValueError("Card list is empty or could not be parsed")

=======
    sheet_file_name: str,
    sheet_name: str,
    multiface_sheet_name: str,
    card_list_name: str,
    stax_type_dict: dict,
    from_scratch: bool = False,
):
    
    session = requests.Session()
    session.headers.setdefault("User-Agent", "AllThatStax/1.0")
    used_images: set[str] = set()

    def get_card_json_data(card_name):
        # 整理卡牌名称
        card_name_match = re.search(r'\d+\s+(.+?)\s+\(.*?\)', card_name)
        if card_name_match:
            card_english_name = card_name_match.group(1)
        tags = re.findall(r'#(\S.+?)\s*(?=#|$)', card_name)

        # 检索中文信息
        url = f"https://api.scryfall.com/cards/search?q=lang:zhs%20!%22{card_english_name}%22"
        response = session.get(url, timeout=REQUEST_TIMEOUT)

        # 如果存在中文信息，则使用
        if response.status_code == 200:
            return response.json()["data"][0], tags

        # 如果不存在中文信息，则检索并使用默认信息
        elif response.status_code == 404:
            new_url = f"https://api.scryfall.com/cards/named?exact={card_english_name}"
            new_response = session.get(new_url, timeout=REQUEST_TIMEOUT)
            if new_response.status_code != 200:
                print(f"Failed to get {card_english_name} Chinese card name or other versions. {new_response.status_code} - {new_response.text}")
                return None
            return new_response.json(), tags

        # 如果也不存在，则获取卡牌信息失败，跳过这张卡牌
        else:
            print(f"Failed to get {card_english_name} information. {response.status_code} - {response.text}")
            return None
    
    def mark_used_image(image_name: Optional[object]) -> None:
        if not image_name:
            return
        text = str(image_name).strip()
        if text:
            used_images.add(text)

    def get_card_image(image_uri, card_english_name):
        # 获取图片名
        image_name_response = session.head(
            image_uri, allow_redirects=True, timeout=REQUEST_TIMEOUT
        )
        if image_name_response.status_code == 200:
            if "Content-Disposition" in image_name_response.headers:
                content_disposition = image_name_response.headers["Content-Disposition"]
                card_image_name = content_disposition.split("filename=")[1].strip("'").strip('"')
            else:
                parsed_url = urlparse(image_uri)
                card_image_name = os.path.basename(unquote(parsed_url.path))
                print(f"{card_english_name} URL doesn't contain Content-Disposition, using name parsed from URL as filename")
                        
            # 获取图片
            os.makedirs(image_folder_name, exist_ok = True)
            image_response = session.get(image_uri, timeout=REQUEST_TIMEOUT)
            if image_response.status_code == 200:
                with open(f"{image_folder_name}/{card_image_name}", "wb") as f:
                    f.write(image_response.content)
            else:
                card_image_name = None
                print(f"Failed to download {card_english_name} image. {image_response.status_code} - {image_response.text}")
        else:
            card_image_name = None
            print(f"Failed to get {card_english_name} image headers. {image_name_response.status_code} - {image_name_response.text}")

        mark_used_image(card_image_name)
        return card_image_name

    type_dict = {
        "Creature": "生物",
        "Artifact": "神器",
        "Enchantment": "结界"
    }

    def process_card_data(card_data, tags):
        if card_data is None:
            return None
        
        def replace_not_legal_in_legalities(original_legalities):
            def replace_values(obj):
                if isinstance(obj, dict):
                    return {k: replace_values(v) for k, v in obj.items()}
                elif isinstance(obj, list):
                    return [replace_values(item) for item in obj]
                elif obj == "not_legal":
                    return "notlegal"
                else:
                    return obj

            return replace_values(original_legalities)
        
        legalities = replace_not_legal_in_legalities(card_data["legalities"])
        if "card_faces" in card_data:
            front_card_data = card_data["card_faces"][0]
            back_card_data = card_data["card_faces"][1]

            """
            双面牌表格结构：
            front_card_english_name, front_card_chinese_name, front_card_image_name, front_mana_cost, front_card_type, front_card_description,
            back_card_english_name, back_card_chinese_name, back_card_image_name, back_mana_cost, back_card_type, back_card_description,
            stax_type, is_rl, 
            legalities["standard"], legalities["alchemy"], legalities["pioneer"], legalities["explorer"],
            legalities["modern"], legalities["historic"], legalities["legacy"], legalities["pauper"],
            legalities["vintage"], legalities["timeless"], legalities["commander"], legalities["duel"],
            cmc, sort_card_type
            """

            return (True, [
                front_card_data["name"],
                front_card_data["printed_name"] if "printed_name" in front_card_data else "",
                get_card_image(front_card_data["image_uris"]["png"] if card_data["layout"] != "flip" else card_data["image_uris"]["png"], front_card_data["name"]),
                front_card_data["mana_cost"],
                front_card_data["printed_type_line"] if "printed_type_line" in front_card_data else front_card_data["type_line"],
                re.sub(r"\([^)]*\)|（[^）]*）", "", front_card_data["printed_text"]) if "printed_text" in front_card_data else re.sub(r"\([^)]*\)|（[^）]*）", "", front_card_data["oracle_text"]),
                back_card_data["name"],
                back_card_data["printed_name"] if "printed_name" in back_card_data else "",
                get_card_image(back_card_data["image_uris"]["png"] if card_data["layout"] != "flip" else card_data["image_uris"]["png"], back_card_data["name"]),
                back_card_data["mana_cost"],
                back_card_data["printed_type_line"] if "printed_type_line" in back_card_data else back_card_data["type_line"],
                re.sub(r"\([^)]*\)|（[^）]*）", "", back_card_data["printed_text"]) if "printed_text" in back_card_data else re.sub(r"\([^)]*\)|（[^）]*）", "", back_card_data["oracle_text"]),
                "，".join(stax_type_dict[tag] for tag in tags if tag in stax_type_dict),
                "RL" if card_data["reserved"] else "Not RL",
                legalities["standard"], legalities["alchemy"], legalities["pioneer"], legalities["explorer"],
                legalities["modern"], legalities["historic"], legalities["legacy"], legalities["pauper"],
                legalities["vintage"], legalities["timeless"], legalities["commander"], legalities["duel"],
                card_data["cmc"], next((type_dict[key] for key in type_dict if key in front_card_data["type_line"]), "其他")
            ])
        else:

            """
            单面牌表格结构：
            card_english_name, card_chinese_name, card_image_name, mana_cost, card_type, card_description,
            stax_type, is_rl, 
            legalities["standard"], legalities["alchemy"], legalities["pioneer"], legalities["explorer"],
            legalities["modern"], legalities["historic"], legalities["legacy"], legalities["pauper"],
            legalities["vintage"], legalities["timeless"], legalities["commander"], legalities["duel"],
            cmc, sort_card_type
            """

            return (False, [
                card_data["name"],
                card_data["printed_name"] if "printed_name" in card_data else "",
                get_card_image(card_data["image_uris"]["png"], card_data["name"]),
                card_data["mana_cost"],
                card_data["printed_type_line"] if "printed_type_line" in card_data else card_data["type_line"],
                re.sub(r"\([^)]*\)|（[^）]*）", "", card_data["printed_text"]) if "printed_text" in card_data else re.sub(r"\([^)]*\)|（[^）]*）", "", card_data["oracle_text"]),
                "，".join(stax_type_dict[tag] for tag in tags if tag in stax_type_dict),
                "RL" if card_data["reserved"] else "Not RL",
                legalities["standard"], legalities["alchemy"], legalities["pioneer"], legalities["explorer"],
                legalities["modern"], legalities["historic"], legalities["legacy"], legalities["pauper"],
                legalities["vintage"], legalities["timeless"], legalities["commander"], legalities["duel"],
                card_data["cmc"], next((type_dict[key] for key in type_dict if key in card_data["type_line"]), "其他")
            ])
    
    # 删除Images文件夹中未用到的图片
    def clean_up_images(image_folder, used_images):
        if not os.path.isdir(image_folder):
            return
        for image_file in os.listdir(image_folder):
            if image_file not in used_images:
                os.remove(os.path.join(image_folder, image_file))
                print(f"Deleted unused image: {image_file}")

    # 删除之前的表格，并将临时表格重命名为原来的表格的名字
    def rename_sheets(workbook, sheet_name, multiface_sheet_name):
        del workbook[sheet_name]
        del workbook[multiface_sheet_name]
        workbook[sheet_name + "_temp"].title = sheet_name
        workbook[multiface_sheet_name + "_temp"].title = multiface_sheet_name

    # 读取列表
    with open(card_list_name, "r", encoding = "utf-8") as f:
        card_names = f.readlines()

    # 读取表格
    workbook = load_workbook(sheet_file_name)
>>>>>>> a3d1886f
    if from_scratch:
        store = CardStore()
    else:
<<<<<<< HEAD
        store = load_card_store(data_path)

    session = requests.Session()
    session.headers.setdefault("User-Agent", "AllThatStax/1.0 (+https://github.com)")

    updated = 0
    downloaded_images = 0
    errors: List[str] = []
    start_time = time.time()

    for entry in entries:
        try:
            payload = _fetch_card_payload(session, entry)
            card_record, downloads = _build_card_record(
                payload,
                entry,
                stax_type_dict,
                images_dir,
                session,
                download_images,
            )
        except CardFetchError as exc:
            errors.append(f"{entry.name} ({entry.set_code}) - {exc}")
            continue
        except requests.RequestException as exc:
            errors.append(f"{entry.name} ({entry.set_code}) - network error: {exc}")
            continue

        store.upsert(card_record)
        updated += 1
        downloaded_images += downloads
        time.sleep(0.05)

    save_path = data_path
    store.save(save_path)

    duration = time.time() - start_time
    return {
        "cardsProcessed": len(entries),
        "cardsUpdated": updated,
        "imagesDownloaded": downloaded_images,
        "errors": errors,
        "dataFile": str(save_path),
        "duration": duration,
    }
=======
        prev_sheet = workbook[sheet_name]
        prev_multiface_sheet = workbook[multiface_sheet_name]
        sheet = workbook.create_sheet(f"{sheet_name}_temp")
        sheet.append([cell.value for cell in prev_sheet[1]])
        multiface_sheet = workbook.create_sheet(f"{multiface_sheet_name}_temp")
        multiface_sheet.append([cell.value for cell in prev_multiface_sheet[1]])
        workbook.save(sheet_file_name)

    # 遍历列表
    for card_name in card_names:
        # 获取卡牌信息
        if from_scratch:
            card_data, tags = get_card_json_data(card_name)

            # 处理卡牌信息并保存
            new_line = process_card_data(card_data, tags)
        else:
            is_prev_has_information = False
            for cell in prev_sheet["A"]:
                if cell.value in card_name:
                    new_line = (False, [cell.value for cell in prev_sheet[cell.row]])
                    mark_used_image(prev_sheet.cell(cell.row, 3).value)
                    is_prev_has_information = True
                    break
            for cell in prev_multiface_sheet["A"]:
                if cell.value in card_name:
                    new_line = (True, [cell.value for cell in prev_multiface_sheet[cell.row]])
                    mark_used_image(prev_multiface_sheet.cell(cell.row, 3).value)
                    mark_used_image(prev_multiface_sheet.cell(cell.row, 8).value)
                    is_prev_has_information = True
                    break
            if is_prev_has_information == False:
                card_data, tags = get_card_json_data(card_name)
                new_line = process_card_data(card_data, tags)

        if new_line[0]:
            multiface_sheet.append(new_line[1])
        else:
            sheet.append(new_line[1])
        workbook.save(sheet_file_name)
        
        print(f"Add {new_line[1]}")

        # 防止触发scryfall保护机制
        time.sleep(0.3)
    
    clean_up_images(image_folder_name, used_images)
    if from_scratch == False:
        # 清理未使用的图片

        # 删除旧表并重命名新表
        rename_sheets(workbook, sheet_name, multiface_sheet_name)

        workbook.save(sheet_file_name)

    session.close()
>>>>>>> a3d1886f
<|MERGE_RESOLUTION|>--- conflicted
+++ resolved
@@ -1,4 +1,3 @@
-<<<<<<< HEAD
 """Fetch card information from Scryfall and persist it to the local JSON store."""
 
 from __future__ import annotations
@@ -9,14 +8,6 @@
 from pathlib import Path
 from typing import Dict, Iterable, List, Optional, Tuple
 from urllib.parse import urlparse
-=======
-from __future__ import annotations
-
-import os
-import re
-import time
-from typing import Optional
->>>>>>> a3d1886f
 
 import requests
 
@@ -300,7 +291,6 @@
 
 def get_cards_information(
     image_folder_name: str,
-<<<<<<< HEAD
     data_file_name: str,
     card_list_name: str,
     stax_type_dict: Dict[str, str],
@@ -318,198 +308,9 @@
     if not entries:
         raise ValueError("Card list is empty or could not be parsed")
 
-=======
-    sheet_file_name: str,
-    sheet_name: str,
-    multiface_sheet_name: str,
-    card_list_name: str,
-    stax_type_dict: dict,
-    from_scratch: bool = False,
-):
-    
-    session = requests.Session()
-    session.headers.setdefault("User-Agent", "AllThatStax/1.0")
-    used_images: set[str] = set()
-
-    def get_card_json_data(card_name):
-        # 整理卡牌名称
-        card_name_match = re.search(r'\d+\s+(.+?)\s+\(.*?\)', card_name)
-        if card_name_match:
-            card_english_name = card_name_match.group(1)
-        tags = re.findall(r'#(\S.+?)\s*(?=#|$)', card_name)
-
-        # 检索中文信息
-        url = f"https://api.scryfall.com/cards/search?q=lang:zhs%20!%22{card_english_name}%22"
-        response = session.get(url, timeout=REQUEST_TIMEOUT)
-
-        # 如果存在中文信息，则使用
-        if response.status_code == 200:
-            return response.json()["data"][0], tags
-
-        # 如果不存在中文信息，则检索并使用默认信息
-        elif response.status_code == 404:
-            new_url = f"https://api.scryfall.com/cards/named?exact={card_english_name}"
-            new_response = session.get(new_url, timeout=REQUEST_TIMEOUT)
-            if new_response.status_code != 200:
-                print(f"Failed to get {card_english_name} Chinese card name or other versions. {new_response.status_code} - {new_response.text}")
-                return None
-            return new_response.json(), tags
-
-        # 如果也不存在，则获取卡牌信息失败，跳过这张卡牌
-        else:
-            print(f"Failed to get {card_english_name} information. {response.status_code} - {response.text}")
-            return None
-    
-    def mark_used_image(image_name: Optional[object]) -> None:
-        if not image_name:
-            return
-        text = str(image_name).strip()
-        if text:
-            used_images.add(text)
-
-    def get_card_image(image_uri, card_english_name):
-        # 获取图片名
-        image_name_response = session.head(
-            image_uri, allow_redirects=True, timeout=REQUEST_TIMEOUT
-        )
-        if image_name_response.status_code == 200:
-            if "Content-Disposition" in image_name_response.headers:
-                content_disposition = image_name_response.headers["Content-Disposition"]
-                card_image_name = content_disposition.split("filename=")[1].strip("'").strip('"')
-            else:
-                parsed_url = urlparse(image_uri)
-                card_image_name = os.path.basename(unquote(parsed_url.path))
-                print(f"{card_english_name} URL doesn't contain Content-Disposition, using name parsed from URL as filename")
-                        
-            # 获取图片
-            os.makedirs(image_folder_name, exist_ok = True)
-            image_response = session.get(image_uri, timeout=REQUEST_TIMEOUT)
-            if image_response.status_code == 200:
-                with open(f"{image_folder_name}/{card_image_name}", "wb") as f:
-                    f.write(image_response.content)
-            else:
-                card_image_name = None
-                print(f"Failed to download {card_english_name} image. {image_response.status_code} - {image_response.text}")
-        else:
-            card_image_name = None
-            print(f"Failed to get {card_english_name} image headers. {image_name_response.status_code} - {image_name_response.text}")
-
-        mark_used_image(card_image_name)
-        return card_image_name
-
-    type_dict = {
-        "Creature": "生物",
-        "Artifact": "神器",
-        "Enchantment": "结界"
-    }
-
-    def process_card_data(card_data, tags):
-        if card_data is None:
-            return None
-        
-        def replace_not_legal_in_legalities(original_legalities):
-            def replace_values(obj):
-                if isinstance(obj, dict):
-                    return {k: replace_values(v) for k, v in obj.items()}
-                elif isinstance(obj, list):
-                    return [replace_values(item) for item in obj]
-                elif obj == "not_legal":
-                    return "notlegal"
-                else:
-                    return obj
-
-            return replace_values(original_legalities)
-        
-        legalities = replace_not_legal_in_legalities(card_data["legalities"])
-        if "card_faces" in card_data:
-            front_card_data = card_data["card_faces"][0]
-            back_card_data = card_data["card_faces"][1]
-
-            """
-            双面牌表格结构：
-            front_card_english_name, front_card_chinese_name, front_card_image_name, front_mana_cost, front_card_type, front_card_description,
-            back_card_english_name, back_card_chinese_name, back_card_image_name, back_mana_cost, back_card_type, back_card_description,
-            stax_type, is_rl, 
-            legalities["standard"], legalities["alchemy"], legalities["pioneer"], legalities["explorer"],
-            legalities["modern"], legalities["historic"], legalities["legacy"], legalities["pauper"],
-            legalities["vintage"], legalities["timeless"], legalities["commander"], legalities["duel"],
-            cmc, sort_card_type
-            """
-
-            return (True, [
-                front_card_data["name"],
-                front_card_data["printed_name"] if "printed_name" in front_card_data else "",
-                get_card_image(front_card_data["image_uris"]["png"] if card_data["layout"] != "flip" else card_data["image_uris"]["png"], front_card_data["name"]),
-                front_card_data["mana_cost"],
-                front_card_data["printed_type_line"] if "printed_type_line" in front_card_data else front_card_data["type_line"],
-                re.sub(r"\([^)]*\)|（[^）]*）", "", front_card_data["printed_text"]) if "printed_text" in front_card_data else re.sub(r"\([^)]*\)|（[^）]*）", "", front_card_data["oracle_text"]),
-                back_card_data["name"],
-                back_card_data["printed_name"] if "printed_name" in back_card_data else "",
-                get_card_image(back_card_data["image_uris"]["png"] if card_data["layout"] != "flip" else card_data["image_uris"]["png"], back_card_data["name"]),
-                back_card_data["mana_cost"],
-                back_card_data["printed_type_line"] if "printed_type_line" in back_card_data else back_card_data["type_line"],
-                re.sub(r"\([^)]*\)|（[^）]*）", "", back_card_data["printed_text"]) if "printed_text" in back_card_data else re.sub(r"\([^)]*\)|（[^）]*）", "", back_card_data["oracle_text"]),
-                "，".join(stax_type_dict[tag] for tag in tags if tag in stax_type_dict),
-                "RL" if card_data["reserved"] else "Not RL",
-                legalities["standard"], legalities["alchemy"], legalities["pioneer"], legalities["explorer"],
-                legalities["modern"], legalities["historic"], legalities["legacy"], legalities["pauper"],
-                legalities["vintage"], legalities["timeless"], legalities["commander"], legalities["duel"],
-                card_data["cmc"], next((type_dict[key] for key in type_dict if key in front_card_data["type_line"]), "其他")
-            ])
-        else:
-
-            """
-            单面牌表格结构：
-            card_english_name, card_chinese_name, card_image_name, mana_cost, card_type, card_description,
-            stax_type, is_rl, 
-            legalities["standard"], legalities["alchemy"], legalities["pioneer"], legalities["explorer"],
-            legalities["modern"], legalities["historic"], legalities["legacy"], legalities["pauper"],
-            legalities["vintage"], legalities["timeless"], legalities["commander"], legalities["duel"],
-            cmc, sort_card_type
-            """
-
-            return (False, [
-                card_data["name"],
-                card_data["printed_name"] if "printed_name" in card_data else "",
-                get_card_image(card_data["image_uris"]["png"], card_data["name"]),
-                card_data["mana_cost"],
-                card_data["printed_type_line"] if "printed_type_line" in card_data else card_data["type_line"],
-                re.sub(r"\([^)]*\)|（[^）]*）", "", card_data["printed_text"]) if "printed_text" in card_data else re.sub(r"\([^)]*\)|（[^）]*）", "", card_data["oracle_text"]),
-                "，".join(stax_type_dict[tag] for tag in tags if tag in stax_type_dict),
-                "RL" if card_data["reserved"] else "Not RL",
-                legalities["standard"], legalities["alchemy"], legalities["pioneer"], legalities["explorer"],
-                legalities["modern"], legalities["historic"], legalities["legacy"], legalities["pauper"],
-                legalities["vintage"], legalities["timeless"], legalities["commander"], legalities["duel"],
-                card_data["cmc"], next((type_dict[key] for key in type_dict if key in card_data["type_line"]), "其他")
-            ])
-    
-    # 删除Images文件夹中未用到的图片
-    def clean_up_images(image_folder, used_images):
-        if not os.path.isdir(image_folder):
-            return
-        for image_file in os.listdir(image_folder):
-            if image_file not in used_images:
-                os.remove(os.path.join(image_folder, image_file))
-                print(f"Deleted unused image: {image_file}")
-
-    # 删除之前的表格，并将临时表格重命名为原来的表格的名字
-    def rename_sheets(workbook, sheet_name, multiface_sheet_name):
-        del workbook[sheet_name]
-        del workbook[multiface_sheet_name]
-        workbook[sheet_name + "_temp"].title = sheet_name
-        workbook[multiface_sheet_name + "_temp"].title = multiface_sheet_name
-
-    # 读取列表
-    with open(card_list_name, "r", encoding = "utf-8") as f:
-        card_names = f.readlines()
-
-    # 读取表格
-    workbook = load_workbook(sheet_file_name)
->>>>>>> a3d1886f
     if from_scratch:
         store = CardStore()
     else:
-<<<<<<< HEAD
         store = load_card_store(data_path)
 
     session = requests.Session()
@@ -554,62 +355,4 @@
         "errors": errors,
         "dataFile": str(save_path),
         "duration": duration,
-    }
-=======
-        prev_sheet = workbook[sheet_name]
-        prev_multiface_sheet = workbook[multiface_sheet_name]
-        sheet = workbook.create_sheet(f"{sheet_name}_temp")
-        sheet.append([cell.value for cell in prev_sheet[1]])
-        multiface_sheet = workbook.create_sheet(f"{multiface_sheet_name}_temp")
-        multiface_sheet.append([cell.value for cell in prev_multiface_sheet[1]])
-        workbook.save(sheet_file_name)
-
-    # 遍历列表
-    for card_name in card_names:
-        # 获取卡牌信息
-        if from_scratch:
-            card_data, tags = get_card_json_data(card_name)
-
-            # 处理卡牌信息并保存
-            new_line = process_card_data(card_data, tags)
-        else:
-            is_prev_has_information = False
-            for cell in prev_sheet["A"]:
-                if cell.value in card_name:
-                    new_line = (False, [cell.value for cell in prev_sheet[cell.row]])
-                    mark_used_image(prev_sheet.cell(cell.row, 3).value)
-                    is_prev_has_information = True
-                    break
-            for cell in prev_multiface_sheet["A"]:
-                if cell.value in card_name:
-                    new_line = (True, [cell.value for cell in prev_multiface_sheet[cell.row]])
-                    mark_used_image(prev_multiface_sheet.cell(cell.row, 3).value)
-                    mark_used_image(prev_multiface_sheet.cell(cell.row, 8).value)
-                    is_prev_has_information = True
-                    break
-            if is_prev_has_information == False:
-                card_data, tags = get_card_json_data(card_name)
-                new_line = process_card_data(card_data, tags)
-
-        if new_line[0]:
-            multiface_sheet.append(new_line[1])
-        else:
-            sheet.append(new_line[1])
-        workbook.save(sheet_file_name)
-        
-        print(f"Add {new_line[1]}")
-
-        # 防止触发scryfall保护机制
-        time.sleep(0.3)
-    
-    clean_up_images(image_folder_name, used_images)
-    if from_scratch == False:
-        # 清理未使用的图片
-
-        # 删除旧表并重命名新表
-        rename_sheets(workbook, sheet_name, multiface_sheet_name)
-
-        workbook.save(sheet_file_name)
-
-    session.close()
->>>>>>> a3d1886f
+    }